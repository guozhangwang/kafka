--- conflicted
+++ resolved
@@ -114,11 +114,8 @@
     private final Timer fetchTimer;
     private final int electionTimeoutMs;
     private final int electionJitterMs;
-<<<<<<< HEAD
     private final int fetchTimeoutMs;
     private final int retryBackoffMs;
-=======
->>>>>>> e1f2ccd1
     private final int requestTimeoutMs;
     private final long bootTimestamp;
     private final InetSocketAddress advertisedListener;
@@ -150,11 +147,8 @@
         this.quorum = quorum;
         this.time = time;
         this.electionTimer = time.timer(electionTimeoutMs);
-<<<<<<< HEAD
         this.fetchTimer = time.timer(fetchTimeoutMs);
         this.retryBackoffMs = retryBackoffMs;
-=======
->>>>>>> e1f2ccd1
         this.electionTimeoutMs = electionTimeoutMs;
         this.electionJitterMs = electionJitterMs;
         this.fetchTimeoutMs = fetchTimeoutMs;
@@ -198,16 +192,16 @@
             applyCommittedRecordsToStateMachine();
         }
 
-        final long timestamp = state.updateLocalFetchTimestamp(time.milliseconds());
-        if (timestamp > 0) {
-            fetchTimer.resetDeadline(timestamp + fetchTimeoutMs);
-        }
-    }
-
-    private void updateReplicaFetchTimestamp(LeaderState state, int replicaId, long timestamp) {
-        final long lastFetchTimestamp = state.updateFetchTimestamp(replicaId, timestamp);
-        if (lastFetchTimestamp > 0) {
-            fetchTimer.resetDeadline(lastFetchTimestamp + fetchTimeoutMs);
+        final OptionalLong lastFetchTimestamp = state.updateLocalFetchTimestamp(time.milliseconds());
+        if (lastFetchTimestamp.isPresent()) {
+            fetchTimer.resetDeadline(lastFetchTimestamp.getAsLong() + fetchTimeoutMs);
+        }
+    }
+
+    private void maybeUpdateFetchTimerWithRemoteFetchTimestamp(LeaderState state, int replicaId, long timestamp) {
+        final OptionalLong lastFetchTimestamp = state.updateFetchTimestamp(replicaId, timestamp);
+        if (lastFetchTimestamp.isPresent()) {
+            fetchTimer.resetDeadline(lastFetchTimestamp.getAsLong() + fetchTimeoutMs);
         }
     }
 
@@ -225,17 +219,11 @@
         quorum.initialize(new OffsetAndEpoch(log.endOffset(), log.lastFetchedEpoch()));
 
         if (quorum.isLeader()) {
-            electionTimer.reset(Long.MAX_VALUE);
-            fetchTimer.reset(fetchTimeoutMs);
             onBecomeLeader(quorum.leaderStateOrThrow());
         } else if (quorum.isCandidate()) {
             // If the quorum consists of a single node, we can become leader immediately
-<<<<<<< HEAD
-            electionTimer.reset(electionTimeoutMs);
+            electionTimer.reset(electionTimeoutMs + randomElectionJitterMs());
             fetchTimer.reset(Long.MAX_VALUE);
-=======
-            electionTimer.reset(electionTimeoutMs + randomElectionJitterMs());
->>>>>>> e1f2ccd1
             maybeBecomeLeader(quorum.candidateStateOrThrow());
         } else if (quorum.isFollower()) {
             FollowerState state = quorum.followerStateOrThrow();
@@ -296,7 +284,7 @@
 
     private void becomeCandidate() throws IOException {
         // after we become candidate, we may not fetch from leader any more
-        fetchTimer.reset(fetchTimeoutMs);
+        fetchTimer.reset(Long.MAX_VALUE);
         electionTimer.reset(electionTimeoutMs + randomElectionJitterMs());
         CandidateState state = quorum.becomeCandidate();
         maybeBecomeLeader(state);
@@ -304,7 +292,8 @@
     }
 
     private void becomeUnattachedFollower(int epoch) throws IOException {
-        boolean isLeader = quorum.isLeader();
+        fetchTimer.reset(Long.MAX_VALUE);
+        electionTimer.reset(Long.MAX_VALUE);
         if (quorum.becomeUnattachedFollower(epoch)) {
             resetConnections();
         }
@@ -529,12 +518,6 @@
             return buildEndQuorumEpochResponse(errorOpt.get());
         }
 
-<<<<<<< HEAD
-        // Regardless of our current state, we will become a candidate.
-        // Do not become a candidate immediately though.
-        electionTimer.reset(randomElectionJitterMs());
-        fetchTimer.reset(Long.MAX_VALUE);
-=======
         // We still update our state if the request indicates a larger epoch
         OptionalInt requestLeaderId = optionalLeaderId(request.leaderId());
         maybeBecomeFollower(requestLeaderId, requestEpoch);
@@ -545,10 +528,10 @@
                 || state.hasLeader(requestReplicaId)
                 || state.hasVotedFor(requestReplicaId)) {
                 electionTimer.reset(randomElectionJitterMs());
+                fetchTimer.reset(Long.MAX_VALUE);
             }
         } // else if we are already leader or a candidate, then we take no action
 
->>>>>>> e1f2ccd1
         return buildEndQuorumEpochResponse(Errors.NONE);
     }
 
@@ -631,7 +614,7 @@
                 .setNextFetchOffset(nextOffsetAndEpoch.offset)
                 .setNextFetchOffsetEpoch(nextOffsetAndEpoch.epoch);
         } else if (quorum.isVoter(replicaId)) {
-            updateReplicaFetchTimestamp(state, replicaId, time.milliseconds());
+            maybeUpdateFetchTimerWithRemoteFetchTimestamp(state, replicaId, time.milliseconds());
             // Voters can read to the end of the log
             updateReplicaEndOffset(state, replicaId, fetchOffset);
             state.highWatermark().ifPresent(log::updateHighWatermark);
@@ -699,16 +682,11 @@
                 logger.trace("Follower end offset updated to {} after append", endOffset());
             }
 
-            electionTimer.reset(electionTimeoutMs);
+            fetchTimer.reset(fetchTimeoutMs);
             return true;
         } else {
             return handleUnexpectedError(error, responseMetadata);
         }
-<<<<<<< HEAD
-
-        fetchTimer.reset(fetchTimeoutMs);
-=======
->>>>>>> e1f2ccd1
     }
 
     private OptionalLong maybeAppendAsLeader(LeaderState state, Records records) {
@@ -1156,6 +1134,7 @@
         if (gracefulShutdown != null) {
             pollShutdown(gracefulShutdown);
         } else {
+            final long timeout = updateTimers(time.milliseconds());
             electionTimer.update();
             fetchTimer.update();
 
@@ -1168,13 +1147,19 @@
             maybeSendOrHandleAppendRequest(electionTimer.currentTimeMs());
 
             // TODO: Receive time needs to take into account backing off operations that still need doing
-            final long timeout = Math.min(electionTimer.remainingMs(), fetchTimer.remainingMs());
             List<RaftMessage> inboundMessages = channel.receive(timeout);
             electionTimer.update();
 
             for (RaftMessage message : inboundMessages)
                 handleInboundMessage(message, electionTimer.currentTimeMs());
         }
+    }
+
+    private long updateTimers(long currentTimeMs) {
+        electionTimer.update(currentTimeMs);
+        fetchTimer.update(currentTimeMs);
+
+        return Math.min(electionTimer.remainingMs(), fetchTimer.remainingMs());
     }
 
     private void maybeSendOrHandleAppendRequest(long currentTimeMs) {
