--- conflicted
+++ resolved
@@ -118,7 +118,6 @@
     private final int electionJitterMs;
     private final int fetchTimeoutMs;
     private final int retryBackoffMs;
-    private final int retryBackOffMaxMs = 1000;
     private final int requestTimeoutMs;
     private final int fetchMaxWaitMs;
     private final long bootTimestamp;
@@ -607,12 +606,6 @@
             if (state.isUnattached()
                 || state.hasLeader(requestReplicaId)
                 || state.hasVotedFor(requestReplicaId)) {
-<<<<<<< HEAD
-                // reset the timer to election jitter so that they would become candidate
-                // after a pretty short period of time
-                // TODO: with KCORE-444 we should set it according to the sorted successor list
-                timer.reset(exponentialElectionBackoffMs(0));
-=======
                 List<Integer> preferredSuccessors = request.preferredSuccessors();
                 // We didn't find the corresponding voters inside the request.
                 if (!preferredSuccessors.contains(quorum.localId)) {
@@ -623,12 +616,11 @@
                 // election time so that the most up-to-date voter has a higher chance to be elected. If
                 // the node's priority is highest, become candidate immediately instead of waiting for next poll.
                 if (position == 0) {
-                    becomeCandidate();
+                    becomeCandidate(0);
                 } else {
-                    timer.reset(Math.min(retryBackOffMaxMs, retryBackoffMs * (long) Math.pow(2, position - 1)));
+                    int retryBackOffBaseMs = electionJitterMs >> (preferredSuccessors.size() - 1);
+                    timer.reset(Math.min(electionJitterMs, retryBackOffBaseMs << (position - 1)));
                 }
-
->>>>>>> e7178000
             }
         } // else if we are already leader or a candidate, then we take no action
 
