/*
 * Licensed to the Apache Software Foundation (ASF) under one or more
 * contributor license agreements. See the NOTICE file distributed with
 * this work for additional information regarding copyright ownership.
 * The ASF licenses this file to You under the Apache License, Version 2.0
 * (the "License"); you may not use this file except in compliance with
 * the License. You may obtain a copy of the License at
 *
 *    http://www.apache.org/licenses/LICENSE-2.0
 *
 * Unless required by applicable law or agreed to in writing, software
 * distributed under the License is distributed on an "AS IS" BASIS,
 * WITHOUT WARRANTIES OR CONDITIONS OF ANY KIND, either express or implied.
 * See the License for the specific language governing permissions and
 * limitations under the License.
 */
package org.apache.kafka.streams.processor.internals;

<<<<<<< HEAD
import java.util.Collections;

import org.apache.kafka.clients.consumer.CommitFailedException;
import org.apache.kafka.clients.consumer.Consumer;
import org.apache.kafka.clients.consumer.OffsetAndMetadata;
=======
import org.apache.kafka.clients.producer.Callback;
>>>>>>> 6d486edd
import org.apache.kafka.clients.producer.Producer;
import org.apache.kafka.clients.producer.ProducerRecord;
import org.apache.kafka.common.KafkaException;
import org.apache.kafka.common.PartitionInfo;
import org.apache.kafka.common.TopicPartition;
import org.apache.kafka.common.errors.AuthenticationException;
import org.apache.kafka.common.errors.AuthorizationException;
import org.apache.kafka.common.errors.InvalidTopicException;
import org.apache.kafka.common.errors.OffsetMetadataTooLarge;
import org.apache.kafka.common.errors.OutOfOrderSequenceException;
import org.apache.kafka.common.errors.ProducerFencedException;
import org.apache.kafka.common.errors.RetriableException;
import org.apache.kafka.common.errors.SecurityDisabledException;
import org.apache.kafka.common.errors.SerializationException;
import org.apache.kafka.common.errors.TimeoutException;
import org.apache.kafka.common.errors.UnknownServerException;
import org.apache.kafka.common.header.Headers;
import org.apache.kafka.common.metrics.Sensor;
import org.apache.kafka.common.serialization.Serializer;
import org.apache.kafka.common.utils.LogContext;
import org.apache.kafka.streams.StreamsConfig;
import org.apache.kafka.streams.errors.ProductionExceptionHandler;
import org.apache.kafka.streams.errors.ProductionExceptionHandler.ProductionExceptionHandlerResponse;
import org.apache.kafka.streams.errors.StreamsException;
import org.apache.kafka.streams.errors.TaskMigratedException;
import org.apache.kafka.streams.processor.StreamPartitioner;
import org.apache.kafka.streams.processor.TaskId;
import org.apache.kafka.streams.processor.internals.metrics.StreamsMetricsImpl;
import org.apache.kafka.streams.processor.internals.metrics.TaskMetrics;
import org.slf4j.Logger;

import java.util.Collections;
import java.util.HashMap;
import java.util.List;
import java.util.Map;

public class RecordCollectorImpl implements RecordCollector {
    private final static String SEND_EXCEPTION_MESSAGE = "Error encountered sending record to topic %s for task %s due to:%n%s";

    private final Logger log;
    private final TaskId taskId;
    private final boolean eosEnabled;
    private final String applicationId;
    private final Sensor droppedRecordsSensor;
    private final Map<TopicPartition, Long> offsets;
    private final Consumer<byte[], byte[]> consumer;
    private final StreamThread.ProducerSupplier producerSupplier;
    private final ProductionExceptionHandler productionExceptionHandler;

    // used when eosEnabled is true only
    private boolean transactionInFlight = false;
    private Producer<byte[], byte[]> producer;
    private volatile KafkaException sendException;

    public RecordCollectorImpl(final TaskId taskId,
                               final StreamsConfig config,
                               final LogContext logContext,
                               final StreamsMetricsImpl streamsMetrics,
                               final Consumer<byte[], byte[]> consumer,
                               final StreamThread.ProducerSupplier producerSupplier) {
        this.taskId = taskId;
        this.consumer = consumer;
        this.offsets = new HashMap<>();
        this.log = logContext.logger(getClass());

        this.producerSupplier = producerSupplier;
        this.applicationId = config.getString(StreamsConfig.APPLICATION_ID_CONFIG);
        this.productionExceptionHandler = config.defaultProductionExceptionHandler();
        this.eosEnabled = StreamsConfig.EXACTLY_ONCE.equals(config.getString(StreamsConfig.PROCESSING_GUARANTEE_CONFIG));

        final String threadId = Thread.currentThread().getName();
        this.droppedRecordsSensor = TaskMetrics.droppedRecordsSensorOrSkippedRecordsSensor(threadId, taskId.toString(), streamsMetrics);

        producer = producerSupplier.get(taskId);

        // TODO: this should be moved to task when it transits to running from created / restoring
        // then even if there's a long time between the initialization and the first txn that is also fine.
        initialize();
    }

    /**
     * @throws StreamsException fatal error that should cause the thread to die
     */
    @Override
    public void initialize() {
        maybeInitTxns();
    }

    private void maybeInitTxns() {
        if (eosEnabled) {
            // initialize transactions if eos is turned on, which will block if the previous transaction has not
            // completed yet; do not start the first transaction until the topology has been initialized later
            try {
                producer.initTransactions();
            } catch (final TimeoutException exception) {
                final String errorMessage = "Timeout exception caught when initializing transactions for task " + taskId + ". " +
                    "\nThe broker is either slow or in bad state (like not having enough replicas) in responding the request, " +
                    "or the connection to broker was interrupted sending the request or receiving the response. " +
                    "\n Consider overwriting `max.block.ms` to a larger value to avoid timeout errors";

                // TODO: we do NOT try to handle timeout exception here but throw it as a fatal error
                throw new StreamsException(errorMessage, exception);
            } catch (final KafkaException exception) {
                throw new StreamsException("Error encountered while initializing transactions for task " + taskId, exception);
            }
        }
    }

    private void maybeBeginTxn() {
        if (eosEnabled && !transactionInFlight) {
            try {
                producer.beginTransaction();
            } catch (final ProducerFencedException error) {
                throw new TaskMigratedException(taskId, "Producer get fenced trying to begin a new transaction", error);
            }
            transactionInFlight = true;
        }
    }

    private void maybeAbortTxn() {
        if (eosEnabled && transactionInFlight) {
            try {
                producer.abortTransaction();
            } catch (final ProducerFencedException ignore) {
                /* TODO
                 * this should actually never happen atm as we guard the call to #abortTransaction
                 * -> the reason for the guard is a "bug" in the Producer -- it throws IllegalStateException
                 * instead of ProducerFencedException atm. We can remove the isZombie flag after KAFKA-5604 got
                 * fixed and fall-back to this catch-and-swallow code
                 */

                // can be ignored: transaction got already aborted by brokers/transactional-coordinator if this happens
            }
            transactionInFlight = false;
        }
    }

    public void commit(final Map<TopicPartition, OffsetAndMetadata> offsets) {
        if (eosEnabled) {
            maybeBeginTxn();

            try {
                producer.sendOffsetsToTransaction(offsets, applicationId);
                producer.commitTransaction();
                transactionInFlight = false;
            } catch (final ProducerFencedException error) {
                throw new TaskMigratedException(taskId, "Producer get fenced trying to commit a transaction", error);
            } catch (final TimeoutException error) {
                // TODO: handle timeout exception as a fatal error
                throw new StreamsException("Timed out while committing transaction via producer for task " + taskId, error);
            } catch (final KafkaException error) {
                throw new StreamsException("Error encountered sending offsets and committing transaction " +
                    "via producer for task " + taskId, error);
            }
        } else {
            try {
                consumer.commitSync(offsets);
            } catch (final CommitFailedException error) {
                throw new TaskMigratedException(taskId, "Consumer committing offsets failed, " +
                    "indicating the corresponding thread is no longer part of the group.", error);
            } catch (final TimeoutException error) {
                // TODO: handle timeout exception as a fatal error
                throw new StreamsException("Timed out while committing offsets via consumer for task " + taskId, error);
            } catch (final KafkaException error) {
                throw new StreamsException("Error encountered committing offsets via consumer for task " + taskId, error);
            }
        }

    }

    private boolean productionExceptionIsFatal(final Exception exception) {
        final boolean securityException = exception instanceof AuthenticationException ||
            exception instanceof AuthorizationException ||
            exception instanceof SecurityDisabledException;

        final boolean communicationException = exception instanceof InvalidTopicException ||
            exception instanceof UnknownServerException ||
            exception instanceof SerializationException ||
            exception instanceof OffsetMetadataTooLarge ||
            exception instanceof IllegalStateException;

        return securityException || communicationException;
    }

    private void recordSendError(final String topic, final Exception exception, final ProducerRecord<byte[], byte[]> serializedRecord) {
        String errorMessage = String.format(SEND_EXCEPTION_MESSAGE, topic, taskId, exception.toString());

        if (productionExceptionIsFatal(exception)) {
            errorMessage += "\nWritten offsets would not be recorded and no more records would be sent since this is a fatal error.";
            sendException = new StreamsException(errorMessage, exception);
        } else if (exception instanceof ProducerFencedException || exception instanceof OutOfOrderSequenceException) {
            errorMessage += "\nWritten offsets would not be recorded and no more records would be sent since the producer is fenced, " +
                "indicating the task may be migrated out.";
            sendException = new TaskMigratedException(taskId, errorMessage, exception);
        } else {
            if (exception instanceof RetriableException) {
                errorMessage += "\nThe broker is either slow or in bad state (like not having enough replicas) in responding the request, " +
                    "or the connection to broker was interrupted sending the request or receiving the response. " +
                    "\nConsider overwriting `max.block.ms` and /or " +
                    "`delivery.timeout.ms` to a larger value to wait longer for such scenarios and avoid timeout errors";
            }

            if (productionExceptionHandler.handle(serializedRecord, exception) == ProductionExceptionHandlerResponse.FAIL) {
                errorMessage += "\nException handler choose to FAIL the processing, no more records would be sent.";
                sendException = new StreamsException(errorMessage, exception);
            } else {
                errorMessage += "\nException handler choose to CONTINUE processing in spite of this error but written offsets would not be recorded.";
                droppedRecordsSensor.record();
            }
        }

        log.error(errorMessage);
    }

    /**
     * @throws StreamsException fatal error that should cause the thread to die
     * @throws TaskMigratedException recoverable error that would cause the task to be removed
     */
    @Override
    public <K, V> void send(final String topic,
                            final K key,
                            final V value,
                            final Headers headers,
                            final Long timestamp,
                            final Serializer<K> keySerializer,
                            final Serializer<V> valueSerializer,
                            final StreamPartitioner<? super K, ? super V> partitioner) {
        Integer partition = null;

        if (partitioner != null) {
            final List<PartitionInfo> partitions = producer.partitionsFor(topic);
            if (partitions.size() > 0) {
                partition = partitioner.partition(topic, key, value, partitions.size());
            } else {
                throw new StreamsException("Could not get partition information for topic '" + topic + "'  for task " + taskId +
                    ". This can happen if the topic does not exist.");
            }
        }

        send(topic, key, value, headers, partition, timestamp, keySerializer, valueSerializer);
    }

    @Override
    public <K, V> void send(final String topic,
                            final K key,
                            final V value,
                            final Headers headers,
                            final Integer partition,
                            final Long timestamp,
                            final Serializer<K> keySerializer,
                            final Serializer<V> valueSerializer) {
        checkForException();

        try {
            maybeBeginTxn();

            final byte[] keyBytes = keySerializer.serialize(topic, headers, key);
            final byte[] valBytes = valueSerializer.serialize(topic, headers, value);

            final ProducerRecord<byte[], byte[]> serializedRecord = new ProducerRecord<>(topic, partition, timestamp, keyBytes, valBytes, headers);

            producer.send(serializedRecord, (metadata, exception) -> {
                // if there's already an exception record, skip logging offsets or new exceptions
                if (sendException != null) {
                    return;
                }

                if (exception == null) {
                    final TopicPartition tp = new TopicPartition(metadata.topic(), metadata.partition());
                    offsets.put(tp, metadata.offset());
                } else {
                    recordSendError(topic, exception, serializedRecord);

                    // KAFKA-7510 only put message key and value in TRACE level log so we don't leak data by default
                    log.trace("Failed record: (key {} value {} timestamp {}) topic=[{}] partition=[{}]", key, value, timestamp, topic, partition);
                }
            });
        } catch (final RuntimeException uncaughtException) {
            if (isRecoverable(uncaughtException)) {
                // producer.send() call may throw a KafkaException which wraps a FencedException,
                // in this case we should throw its wrapped inner cause so that it can be captured and re-wrapped as TaskMigrationException
<<<<<<< HEAD
                throw new TaskMigratedException(taskId, "Producer cannot send records anymore since it got fenced", kafkaException);
=======
                throw new RecoverableClientException("Caught a recoverable exception", uncaughtException);
>>>>>>> 6d486edd
            } else {
                final String errorMessage = String.format(SEND_EXCEPTION_MESSAGE, topic, taskId, uncaughtException.toString());
                throw new StreamsException(errorMessage, uncaughtException);
            }
        }
    }

    public static boolean isRecoverable(final RuntimeException uncaughtException) {
        return uncaughtException instanceof KafkaException && (
            uncaughtException.getCause() instanceof ProducerFencedException ||
                uncaughtException.getCause() instanceof UnknownProducerIdException);
    }

    private void checkForException() {
        if (sendException != null) {
            throw sendException;
        }
    }

    /**
     * @throws StreamsException fatal error that should cause the thread to die
     * @throws TaskMigratedException recoverable error that would cause the task to be removed
     */
    @Override
    public void flush() {
        log.debug("Flushing record collector");
        producer.flush();
        checkForException();
    }

    /**
     * @throws StreamsException fatal error that should cause the thread to die
     * @throws TaskMigratedException recoverable error that would cause the task to be removed
     */
    @Override
    public void close() {
        log.debug("Closing record collector");
        maybeAbortTxn();

        if (eosEnabled) {
            try {
                producer.close();
            } catch (final KafkaException e) {
                throw new StreamsException("Caught a recoverable exception while closing", e);
            }
            producer = null;
        }

        checkForException();
    }

    @Override
    public Map<TopicPartition, Long> offsets() {
        return Collections.unmodifiableMap(offsets);
    }

    // for testing only
    Producer<byte[], byte[]> producer() {
        return producer;
    }

}<|MERGE_RESOLUTION|>--- conflicted
+++ resolved
@@ -16,15 +16,9 @@
  */
 package org.apache.kafka.streams.processor.internals;
 
-<<<<<<< HEAD
-import java.util.Collections;
-
 import org.apache.kafka.clients.consumer.CommitFailedException;
 import org.apache.kafka.clients.consumer.Consumer;
 import org.apache.kafka.clients.consumer.OffsetAndMetadata;
-=======
-import org.apache.kafka.clients.producer.Callback;
->>>>>>> 6d486edd
 import org.apache.kafka.clients.producer.Producer;
 import org.apache.kafka.clients.producer.ProducerRecord;
 import org.apache.kafka.common.KafkaException;
@@ -40,6 +34,7 @@
 import org.apache.kafka.common.errors.SecurityDisabledException;
 import org.apache.kafka.common.errors.SerializationException;
 import org.apache.kafka.common.errors.TimeoutException;
+import org.apache.kafka.common.errors.UnknownProducerIdException;
 import org.apache.kafka.common.errors.UnknownServerException;
 import org.apache.kafka.common.header.Headers;
 import org.apache.kafka.common.metrics.Sensor;
@@ -71,7 +66,6 @@
     private final Sensor droppedRecordsSensor;
     private final Map<TopicPartition, Long> offsets;
     private final Consumer<byte[], byte[]> consumer;
-    private final StreamThread.ProducerSupplier producerSupplier;
     private final ProductionExceptionHandler productionExceptionHandler;
 
     // used when eosEnabled is true only
@@ -90,7 +84,6 @@
         this.offsets = new HashMap<>();
         this.log = logContext.logger(getClass());
 
-        this.producerSupplier = producerSupplier;
         this.applicationId = config.getString(StreamsConfig.APPLICATION_ID_CONFIG);
         this.productionExceptionHandler = config.defaultProductionExceptionHandler();
         this.eosEnabled = StreamsConfig.EXACTLY_ONCE.equals(config.getString(StreamsConfig.PROCESSING_GUARANTEE_CONFIG));
@@ -121,7 +114,7 @@
                 producer.initTransactions();
             } catch (final TimeoutException exception) {
                 final String errorMessage = "Timeout exception caught when initializing transactions for task " + taskId + ". " +
-                    "\nThe broker is either slow or in bad state (like not having enough replicas) in responding the request, " +
+                    "\nThe broker is either slow or in bad state (like not having enough replicas) in responding to the request, " +
                     "or the connection to broker was interrupted sending the request or receiving the response. " +
                     "\n Consider overwriting `max.block.ms` to a larger value to avoid timeout errors";
 
@@ -164,9 +157,9 @@
 
     public void commit(final Map<TopicPartition, OffsetAndMetadata> offsets) {
         if (eosEnabled) {
-            maybeBeginTxn();
-
-            try {
+            try {
+                maybeBeginTxn();
+
                 producer.sendOffsetsToTransaction(offsets, applicationId);
                 producer.commitTransaction();
                 transactionInFlight = false;
@@ -252,7 +245,7 @@
                             final Serializer<K> keySerializer,
                             final Serializer<V> valueSerializer,
                             final StreamPartitioner<? super K, ? super V> partitioner) {
-        Integer partition = null;
+        final Integer partition;
 
         if (partitioner != null) {
             final List<PartitionInfo> partitions = producer.partitionsFor(topic);
@@ -262,6 +255,8 @@
                 throw new StreamsException("Could not get partition information for topic '" + topic + "'  for task " + taskId +
                     ". This can happen if the topic does not exist.");
             }
+        } else {
+            partition = null;
         }
 
         send(topic, key, value, headers, partition, timestamp, keySerializer, valueSerializer);
@@ -306,11 +301,7 @@
             if (isRecoverable(uncaughtException)) {
                 // producer.send() call may throw a KafkaException which wraps a FencedException,
                 // in this case we should throw its wrapped inner cause so that it can be captured and re-wrapped as TaskMigrationException
-<<<<<<< HEAD
-                throw new TaskMigratedException(taskId, "Producer cannot send records anymore since it got fenced", kafkaException);
-=======
-                throw new RecoverableClientException("Caught a recoverable exception", uncaughtException);
->>>>>>> 6d486edd
+                throw new TaskMigratedException(taskId, "Producer cannot send records anymore since it got fenced", uncaughtException);
             } else {
                 final String errorMessage = String.format(SEND_EXCEPTION_MESSAGE, topic, taskId, uncaughtException.toString());
                 throw new StreamsException(errorMessage, uncaughtException);
@@ -318,7 +309,7 @@
         }
     }
 
-    public static boolean isRecoverable(final RuntimeException uncaughtException) {
+    private static boolean isRecoverable(final RuntimeException uncaughtException) {
         return uncaughtException instanceof KafkaException && (
             uncaughtException.getCause() instanceof ProducerFencedException ||
                 uncaughtException.getCause() instanceof UnknownProducerIdException);
@@ -356,7 +347,6 @@
             } catch (final KafkaException e) {
                 throw new StreamsException("Caught a recoverable exception while closing", e);
             }
-            producer = null;
         }
 
         checkForException();
