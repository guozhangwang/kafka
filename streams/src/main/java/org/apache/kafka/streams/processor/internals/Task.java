--- conflicted
+++ resolved
@@ -32,11 +32,7 @@
         static void validateTransition(final State oldState, final State newState) {
             if (oldState == CREATED && (newState == RESTORING || newState == CLOSED)) {
                 return;
-<<<<<<< HEAD
-            } else if (oldState == RESTORING && (newState == RESTORING || newState == RUNNING || newState == SUSPENDED || newState == CLOSED)) {
-=======
-            } else if (oldState == RESTORING && (newState == RUNNING || newState == SUSPENDED)) {
->>>>>>> 364fe161
+            } else if (oldState == RESTORING && (newState == RUNNING || newState == SUSPENDED || newState == CLOSED)) {
                 return;
             } else if (oldState == RUNNING && (newState == RESTORING || newState == SUSPENDED)) {
                 return;
