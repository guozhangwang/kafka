--- conflicted
+++ resolved
@@ -17,12 +17,7 @@
 
 package org.apache.kafka.streams.kstream;
 
-<<<<<<< HEAD
-=======
-import org.apache.kafka.common.serialization.Deserializer;
-import org.apache.kafka.common.serialization.Serializer;
 import org.apache.kafka.streams.KeyValue;
->>>>>>> a19729fe
 import org.apache.kafka.streams.processor.ProcessorSupplier;
 
 import java.lang.reflect.Type;
@@ -219,8 +214,7 @@
      * @param reducer the class of Reducer
      * @param windows the specification of the aggregation window
      */
-    <W extends Window> KTable<Windowed<K>, V> reduceByKey(Reducer<V> reducer,
-                                                             Windows<W> windows);
+    <W extends Window> KTable<Windowed<K>, V> reduceByKey(Reducer<V> reducer, Windows<W> windows);
 
     /**
      * Aggregate values of this stream by key on a window basis.
