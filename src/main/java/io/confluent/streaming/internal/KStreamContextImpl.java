--- conflicted
+++ resolved
@@ -66,15 +66,8 @@
     this.streamingConfig = streamingConfig;
     this.processorConfig = processorConfig;
     this.timestampExtractor = this.streamingConfig.timestampExtractor();
-<<<<<<< HEAD
-    this.stateMgr = new ProcessorStateManager(id, new File(processorConfig.stateDir, Integer.toString(id)));
-=======
-    if (this.timestampExtractor == null) throw new NullPointerException("timestamp extractor is missing");
-
     this.stateMgr = new ProcessorStateManager(id, new File(processorConfig.stateDir, Integer.toString(id)),
         new KafkaConsumer<>(streamingConfig.config(), null, new ByteArrayDeserializer(), new ByteArrayDeserializer()));
-    this.stateDir = this.stateMgr.baseDir();
->>>>>>> e96fb0b0
     this.metrics = metrics;
   }
 
